--- conflicted
+++ resolved
@@ -12,11 +12,7 @@
 warnings.filterwarnings('error', r'scatter inputs have incompatible types.*', FutureWarning)
 
 # DGP config
-<<<<<<< HEAD
-n = 200 # number of datapoints
-=======
 n = 500 # number of datapoints
->>>>>>> 60fbf8c9
 p = 10 # number of covariates
 sigma = 0.1 # noise standard deviation
 def f(x): # conditional mean
